--- conflicted
+++ resolved
@@ -4,11 +4,7 @@
 edition = "2021"
 
 [dependencies]
-<<<<<<< HEAD
-tauri = { version = "1", features = ["dialog"] }
-=======
 tauri = { version = "1", features = ["dialog", "shell-open", "shell-open-api"] }
->>>>>>> abfeb34e
 regex = "1"
 tempfile = "3"
 serde_json = "1"
