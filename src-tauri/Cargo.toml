--- conflicted
+++ resolved
@@ -4,13 +4,9 @@
 edition = "2021"
 
 [dependencies]
-<<<<<<< HEAD
-tauri = { version = "1", features = [] }
-=======
 tauri = { version = "1" }
 regex = "1"
 tempfile = "3"
->>>>>>> 047dfade
 
 [build-dependencies]
 tauri-build = { version = "1", features = [] }