--- conflicted
+++ resolved
@@ -1,12 +1,38 @@
-node_modules
-<<<<<<< HEAD
-src-tauri/target
-src-tauri/Cargo.lock
-<<<<<<< HEAD
-webui/recent_renders.json
+# Python
 .venv/
-=======
->>>>>>> 8da873fbbb33789b5a9451b2f008af035868e06f
-=======
-src-tauri/target
->>>>>>> 2c6f4f52
+venv/
+__pycache__/
+*.pyc
+
+# Node/Tauri
+node_modules/
+dist/
+.turbo/
+.cache/
+.build/
+.temp/
+
+# Rust
+src-tauri/target/
+
+# IDE/OS
+.vscode/
+.idea/
+*.log
+.DS_Store
+Thumbs.db
+
+# Large assets (keep out of git; use LFS or download script)
+models/
+checkpoints/
+datasets/
+audio_stems/
+*.onnx
+*.pt
+*.pth
+*.wav
+*.flac
+*.mp3
+*.zip
+*.tar
+*.tar.gz