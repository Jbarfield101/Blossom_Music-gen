--- conflicted
+++ resolved
@@ -198,20 +198,6 @@
     try {
       const ensured = await ensureDirectoryForCandidate(INDEX_CANDIDATES[i], i);
       if (ensured) {
-<<<<<<< HEAD
-        try {
-          await ensureIndexFileInitialized(ensured);
-        } catch (initializationError) {
-          console.warn(
-            'ModelIndex: unable to initialize index at candidate',
-            describeCandidate(ensured),
-            initializationError,
-          );
-          markCandidateBlocked(ensured.index);
-          continue; // eslint-disable-line no-continue
-        }
-=======
->>>>>>> b9234c61
         console.log('✅ Using index path:', ensured);
         indexTargetCache.current = ensured;
         return ensured;
